--- conflicted
+++ resolved
@@ -28,16 +28,12 @@
 var (
 	// errSkipPackage is returned by the parser when a package should be skipped.
 	errSkipPackage = errors.New("Skipping package")
-<<<<<<< HEAD
 	// errImportPathNotFound is returned when the import path cannot be found in
 	// any GOPATH.
 	errImportPathNotFound = errors.New("import path not found")
-=======
-
 	// errNotInGOPATH is returned when the target directory is detected to not
 	// be inside any of the $GOPATH.
 	errNotInGOPATH = errors.New("target directory not in $GOPATH")
->>>>>>> 220b9da9
 )
 
 // Checker is used to check for changes between two versions of a package.
